require "yaml"

module Gemstash
  #:nodoc:
  class Configuration
    DEFAULTS = {
      :cache_type => "memory",
      :base_path => File.expand_path("~/.gemstash"),
      :db_adapter => "sqlite3",
<<<<<<< HEAD
      :port => 9292,
      :rubygems_url => "https://www.rubygems.org"
=======
      :bind => "tcp://0.0.0.0:9292",
      :rubygems_url => "https://www.rubygems.org",
      :logfile => "server.log"
>>>>>>> da2f3d49
    }.freeze

    DEFAULT_FILE = File.expand_path("~/.gemstash/config.yml").freeze

    def initialize(file: nil, config: nil)
      if config
        @config = DEFAULTS.merge(config).freeze
        return
      end

      file ||= DEFAULT_FILE

      if File.exist?(file)
        @config = YAML.load_file(file)
        @config = DEFAULTS.merge(@config)
        @config.freeze
      else
        @config = DEFAULTS
      end
    end

    def default?(key)
      @config[key] == DEFAULTS[key]
    end

    def [](key)
      @config[key]
    end
  end
end<|MERGE_RESOLUTION|>--- conflicted
+++ resolved
@@ -7,14 +7,8 @@
       :cache_type => "memory",
       :base_path => File.expand_path("~/.gemstash"),
       :db_adapter => "sqlite3",
-<<<<<<< HEAD
-      :port => 9292,
+      :bind => "tcp://0.0.0.0:9292",
       :rubygems_url => "https://www.rubygems.org"
-=======
-      :bind => "tcp://0.0.0.0:9292",
-      :rubygems_url => "https://www.rubygems.org",
-      :logfile => "server.log"
->>>>>>> da2f3d49
     }.freeze
 
     DEFAULT_FILE = File.expand_path("~/.gemstash/config.yml").freeze
