require "yaml"
require "erb"

module Gemstash
  #:nodoc:
  class Configuration
    DEFAULTS = {
<<<<<<< HEAD
      :cache_type => "memory",
      :base_path => File.expand_path("~/.gemstash"),
      :db_adapter => "sqlite3",
      :bind => "tcp://0.0.0.0:9292",
      :rubygems_url => "https://www.rubygems.org",
      :fetch_timeout => 20
=======
      cache_type: "memory",
      base_path: File.expand_path("~/.gemstash"),
      db_adapter: "sqlite3",
      bind: "tcp://0.0.0.0:9292",
      rubygems_url: "https://rubygems.org",
      protected_fetch: false
>>>>>>> 3d2a2884
    }.freeze

    DEFAULT_FILE = File.expand_path("~/.gemstash/config.yml").freeze

    # This error is thrown when a config file is explicitly specified that
    # doesn't exist.
    class MissingFileError < StandardError
      def initialize(file)
        super("Missing config file: #{file}")
      end
    end

    def initialize(file: nil, config: nil)
      if config
        @config = DEFAULTS.merge(config).freeze
        return
      end

      raise MissingFileError, file if file && !File.exist?(file)
      file ||= default_file

      if File.exist?(file)
        @config = parse_config(file)
        @config = DEFAULTS.merge(@config)
        @config.freeze
      else
        @config = DEFAULTS
      end
    end

    def default?(key)
      @config[key] == DEFAULTS[key]
    end

    def [](key)
      @config[key]
    end

  private

    def default_file
      File.exist?("#{DEFAULT_FILE}.erb") ? "#{DEFAULT_FILE}.erb" : DEFAULT_FILE
    end

    def parse_config(file)
      if file.end_with?(".erb")
        YAML.load(ERB.new(File.read(file)).result) || {}
      else
        YAML.load_file(file) || {}
      end
    end
  end
end<|MERGE_RESOLUTION|>--- conflicted
+++ resolved
@@ -5,21 +5,13 @@
   #:nodoc:
   class Configuration
     DEFAULTS = {
-<<<<<<< HEAD
-      :cache_type => "memory",
-      :base_path => File.expand_path("~/.gemstash"),
-      :db_adapter => "sqlite3",
-      :bind => "tcp://0.0.0.0:9292",
-      :rubygems_url => "https://www.rubygems.org",
-      :fetch_timeout => 20
-=======
       cache_type: "memory",
       base_path: File.expand_path("~/.gemstash"),
       db_adapter: "sqlite3",
       bind: "tcp://0.0.0.0:9292",
       rubygems_url: "https://rubygems.org",
-      protected_fetch: false
->>>>>>> 3d2a2884
+      protected_fetch: false,
+      fetch_timeout: 20
     }.freeze
 
     DEFAULT_FILE = File.expand_path("~/.gemstash/config.yml").freeze
