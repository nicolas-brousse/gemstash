#  frozen_string_literal: true

lib = File.expand_path("lib", __dir__)
$LOAD_PATH.unshift(lib) unless $LOAD_PATH.include?(lib)
require "gemstash/version"

Gem::Specification.new do |spec|
  spec.name          = "gemstash"
  spec.version       = Gemstash::VERSION
  spec.authors       = ["Andre Arko"]
  spec.email         = ["andre@arko.net"]
  spec.platform      = "java" if RUBY_PLATFORM == "java"

  spec.summary       = "A place to stash gems you'll need"
  spec.description   = "Gemstash acts as a local RubyGems server, caching \
copies of gems from RubyGems.org automatically, and eventually letting \
you push your own private gems as well."
  spec.homepage      = "https://github.com/rubygems/gemstash"
  spec.license       = "MIT"

  spec.files         = `git ls-files -z`.split("\x0").select {|f|
    f.match(/^(lib|exe|CHANGELOG|CODE_OF_CONDUCT|LICENSE)/)
  }
  # we don't check in man pages, but we need to ship them because
  # we use them to generate the long-form help for each command.
  spec.files += Dir.glob("lib/gemstash/man/**/*")

  spec.bindir        = "exe"
  spec.executables   = spec.files.grep(%r{^exe/}) {|f| File.basename(f) }
  spec.require_paths = ["lib"]

  spec.required_ruby_version = ">= 2.4"

  spec.add_runtime_dependency "activesupport", ">= 4.2", "< 6"
  spec.add_runtime_dependency "dalli", "~> 2.7"
  spec.add_runtime_dependency "faraday", "~> 0.9"
  spec.add_runtime_dependency "faraday_middleware", "~> 0.10"
  spec.add_runtime_dependency "lru_redux", "~> 1.1"
<<<<<<< HEAD
  spec.add_runtime_dependency "puma", "~> 3.10"
  spec.add_runtime_dependency "redis", "~> 3.3"
=======
  spec.add_runtime_dependency "puma", "~> 4.0"
>>>>>>> b26b8be4
  spec.add_runtime_dependency "sequel", "~> 5.0"
  spec.add_runtime_dependency "server_health_check-rack", "~> 0.1"
  spec.add_runtime_dependency "sinatra", ">= 1.4", "< 3.0"
  spec.add_runtime_dependency "thor", "~> 0.20"

  # Run Gemstash with the mysql adapter
  # spec.add_runtime_dependency "mysql", "~> 2.9"
  # Run Gemstash with the mysql2 adapter
  # spec.add_runtime_dependency "mysql2", "~> 0.4"

  if RUBY_PLATFORM == "java"
    spec.add_runtime_dependency "jdbc-sqlite3", "~> 3.8"
  else
    spec.add_runtime_dependency "sqlite3", "~> 1.3"
  end

  spec.add_development_dependency "aruba", [">= 0.14"]
  spec.add_development_dependency "bundler", [">= 1.11", "< 3.0"]
  spec.add_development_dependency "citrus", "~> 3.0"
  spec.add_development_dependency "octokit", "~> 4.2"
  spec.add_development_dependency "pandoc_object_filters", "~> 0.2"
  spec.add_development_dependency "rack-test", "~> 1.1"
  spec.add_development_dependency "rake", "~> 12.3"
  spec.add_development_dependency "rspec", "~> 3.3"
  spec.add_development_dependency "rubocop", "= 0.67.2"
  spec.add_development_dependency "rubocop-performance", "~> 1.1.0"
end<|MERGE_RESOLUTION|>--- conflicted
+++ resolved
@@ -36,12 +36,8 @@
   spec.add_runtime_dependency "faraday", "~> 0.9"
   spec.add_runtime_dependency "faraday_middleware", "~> 0.10"
   spec.add_runtime_dependency "lru_redux", "~> 1.1"
-<<<<<<< HEAD
-  spec.add_runtime_dependency "puma", "~> 3.10"
+  spec.add_runtime_dependency "puma", "~> 4.0"
   spec.add_runtime_dependency "redis", "~> 3.3"
-=======
-  spec.add_runtime_dependency "puma", "~> 4.0"
->>>>>>> b26b8be4
   spec.add_runtime_dependency "sequel", "~> 5.0"
   spec.add_runtime_dependency "server_health_check-rack", "~> 0.1"
   spec.add_runtime_dependency "sinatra", ">= 1.4", "< 3.0"
