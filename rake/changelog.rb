--- conflicted
+++ resolved
@@ -96,32 +96,7 @@
   end
 
   def fetch_missing_pull_requests
-<<<<<<< HEAD
-    @missing_pull_requests = missing_pull_request_numbers.map {|pr| fetch_pull_request(pr) }
-  end
-
-  def fetch_pull_request(number)
-    puts "Fetching pull request ##{number}"
-    octokit.pull_request("bundler/gemstash", number)
-  end
-
-  def missing_pull_request_numbers
-    @missing_pull_request_numbers ||= begin
-      commits = `git log --oneline HEAD ^v#{last_version} --grep "^Merge pull request"`.split("\n")
-      pull_requests = commits.map {|commit| commit[/Merge pull request #(\d+)/, 1].to_i }
-      documented = Set.new
-
-      parsed.versions.each do |version|
-        version.pull_requests.each do |pr|
-          documented << pr.number.to_i
-        end
-      end
-
-      pull_requests.sort.reject {|pr| documented.include?(pr) }
-    end
-=======
     @missing_pull_requests = MissingPullRequestFetcher.new(self).fetch
->>>>>>> 7e0a2f48
   end
 
   def update_changelog
